import torch
import torch.nn as nn
import torch.nn.functional as F


def avg_pool_nd(dims, *args, **kwargs):
    """
    Create a 1D, 2D, or 3D average pooling module.
    """
    if dims == 1:
        return nn.AvgPool1d(*args, **kwargs)
    elif dims == 2:
        return nn.AvgPool2d(*args, **kwargs)
    elif dims == 3:
        return nn.AvgPool3d(*args, **kwargs)
    raise ValueError(f"unsupported dimensions: {dims}")


def conv_nd(dims, *args, **kwargs):
    """
    Create a 1D, 2D, or 3D convolution module.
    """
    if dims == 1:
        return nn.Conv1d(*args, **kwargs)
    elif dims == 2:
        return nn.Conv2d(*args, **kwargs)
    elif dims == 3:
        return nn.Conv3d(*args, **kwargs)
    raise ValueError(f"unsupported dimensions: {dims}")


def conv_transpose_nd(dims, *args, **kwargs):
    """
    Create a 1D, 2D, or 3D convolution module.
    """
    if dims == 1:
        return nn.ConvTranspose1d(*args, **kwargs)
    elif dims == 2:
        return nn.ConvTranspose2d(*args, **kwargs)
    elif dims == 3:
        return nn.ConvTranspose3d(*args, **kwargs)
    raise ValueError(f"unsupported dimensions: {dims}")


def Normalize(in_channels):
    return torch.nn.GroupNorm(num_groups=32, num_channels=in_channels, eps=1e-6, affine=True)


def nonlinearity(x, swish=1.0):
    # swish
    if swish == 1.0:
        return F.silu(x)
    else:
        return x * F.sigmoid(x * float(swish))


class Upsample(nn.Module):
    """
    An upsampling layer with an optional convolution.

    :param channels: channels in the inputs and outputs.
    :param use_conv: a bool determining if a convolution is applied.
    :param dims: determines if the signal is 1D, 2D, or 3D. If 3D, then
                 upsampling occurs in the inner-two dimensions.
    """

    def __init__(self, channels, use_conv=False, use_conv_transpose=False, dims=2, out_channels=None):
        super().__init__()
        self.channels = channels
        self.out_channels = out_channels or channels
        self.use_conv = use_conv
        self.dims = dims
        self.use_conv_transpose = use_conv_transpose

        if use_conv_transpose:
            self.conv = conv_transpose_nd(dims, channels, self.out_channels, 4, 2, 1)
        elif use_conv:
            self.conv = conv_nd(dims, self.channels, self.out_channels, 3, padding=1)

    def forward(self, x):
        assert x.shape[1] == self.channels
        if self.use_conv_transpose:
            return self.conv(x)

        if self.dims == 3:
            x = F.interpolate(x, (x.shape[2], x.shape[3] * 2, x.shape[4] * 2), mode="nearest")
        else:
            x = F.interpolate(x, scale_factor=2.0, mode="nearest")

        if self.use_conv:
            x = self.conv(x)

        return x


class Downsample(nn.Module):
    """
    A downsampling layer with an optional convolution.

    :param channels: channels in the inputs and outputs.
    :param use_conv: a bool determining if a convolution is applied.
    :param dims: determines if the signal is 1D, 2D, or 3D. If 3D, then
                 downsampling occurs in the inner-two dimensions.
    """

    def __init__(self, channels, use_conv, dims=2, out_channels=None, padding=1):
        super().__init__()
        self.channels = channels
        self.out_channels = out_channels or channels
        self.use_conv = use_conv
        self.dims = dims
        self.padding = padding
        stride = 2 if dims != 3 else (1, 2, 2)
        if use_conv:
            self.down = conv_nd(dims, self.channels, self.out_channels, 3, stride=stride, padding=padding)
        else:
            assert self.channels == self.out_channels
            self.down = avg_pool_nd(dims, kernel_size=stride, stride=stride)

    def forward(self, x):
        assert x.shape[1] == self.channels
        if self.use_conv and self.padding == 0 and self.dims == 2:
            pad = (0, 1, 0, 1)
            x = F.pad(x, pad, mode="constant", value=0)
        return self.down(x)


<<<<<<< HEAD
class UNetUpsample(nn.Module):
    def __init__(self, in_channels, with_conv):
        super().__init__()
        self.with_conv = with_conv
        if self.with_conv:
            self.conv = torch.nn.Conv2d(in_channels, in_channels, kernel_size=3, stride=1, padding=1)

    def forward(self, x):
        x = torch.nn.functional.interpolate(x, scale_factor=2.0, mode="nearest")
        if self.with_conv:
            x = self.conv(x)
        return x


class GlideUpsample(nn.Module):
    """
    An upsampling layer with an optional convolution.

    :param channels: channels in the inputs and outputs.
    :param use_conv: a bool determining if a convolution is applied.
    :param dims: determines if the signal is 1D, 2D, or 3D. If 3D, then
                 upsampling occurs in the inner-two dimensions.
    """

    def __init__(self, channels, use_conv, dims=2, out_channels=None):
        super().__init__()
        self.channels = channels
        self.out_channels = out_channels or channels
        self.use_conv = use_conv
        self.dims = dims
        if use_conv:
            self.conv = conv_nd(dims, self.channels, self.out_channels, 3, padding=1)

    def forward(self, x):
        assert x.shape[1] == self.channels
        if self.dims == 3:
            x = F.interpolate(x, (x.shape[2], x.shape[3] * 2, x.shape[4] * 2), mode="nearest")
        else:
            x = F.interpolate(x, scale_factor=2, mode="nearest")
        if self.use_conv:
            x = self.conv(x)
        return x


class LDMUpsample(nn.Module):
    """
    An upsampling layer with an optional convolution.
    :param channels: channels in the inputs and outputs.
    :param use_conv: a bool determining if a convolution is applied.
    :param dims: determines if the signal is 1D, 2D, or 3D. If 3D, then
                 upsampling occurs in the inner-two dimensions.
    """

    def __init__(self, channels, use_conv, dims=2, out_channels=None, padding=1):
        super().__init__()
        self.channels = channels
        self.out_channels = out_channels or channels
        self.use_conv = use_conv
        self.dims = dims
        if use_conv:
            self.conv = conv_nd(dims, self.channels, self.out_channels, 3, padding=padding)

    def forward(self, x):
        assert x.shape[1] == self.channels
        if self.dims == 3:
            x = F.interpolate(x, (x.shape[2], x.shape[3] * 2, x.shape[4] * 2), mode="nearest")
        else:
            x = F.interpolate(x, scale_factor=2, mode="nearest")
        if self.use_conv:
            x = self.conv(x)
        return x


class GradTTSUpsample(torch.nn.Module):
    def __init__(self, dim):
        super(Upsample, self).__init__()
        self.conv = torch.nn.ConvTranspose2d(dim, dim, 4, 2, 1)

    def forward(self, x):
        return self.conv(x)


=======
# TODO (patil-suraj): needs test
>>>>>>> 07ff0abf
class Upsample1d(nn.Module):
    def __init__(self, dim):
        super().__init__()
        self.conv = nn.ConvTranspose1d(dim, dim, 4, 2, 1)

    def forward(self, x):
        return self.conv(x)


# class ResnetBlock(nn.Module):
#     def __init__(
#         self,
#         *,
#         in_channels,
#         out_channels=None,
#         conv_shortcut=False,
#         dropout,
#         temb_channels=512,
#         use_scale_shift_norm=False,
#     ):
#         super().__init__()
#         self.in_channels = in_channels
#         out_channels = in_channels if out_channels is None else out_channels
#         self.out_channels = out_channels
#         self.use_conv_shortcut = conv_shortcut
#         self.use_scale_shift_norm = use_scale_shift_norm

#         self.norm1 = Normalize(in_channels)
#         self.conv1 = torch.nn.Conv2d(in_channels, out_channels, kernel_size=3, stride=1, padding=1)

#         temp_out_channles = 2 * out_channels if use_scale_shift_norm else out_channels
#         self.temb_proj = torch.nn.Linear(temb_channels, temp_out_channles)

#         self.norm2 = Normalize(out_channels)
#         self.dropout = torch.nn.Dropout(dropout)
#         self.conv2 = torch.nn.Conv2d(out_channels, out_channels, kernel_size=3, stride=1, padding=1)
#         if self.in_channels != self.out_channels:
#             if self.use_conv_shortcut:
#                 self.conv_shortcut = torch.nn.Conv2d(in_channels, out_channels, kernel_size=3, stride=1, padding=1)
#             else:
#                 self.nin_shortcut = torch.nn.Conv2d(in_channels, out_channels, kernel_size=1, stride=1, padding=0)

#     def forward(self, x, temb):
#         h = x
#         h = self.norm1(h)
#         h = nonlinearity(h)
#         h = self.conv1(h)

#         # TODO: check if this broadcasting works correctly for 1D and 3D
#         temb = self.temb_proj(nonlinearity(temb))[:, :, None, None]

#         if self.use_scale_shift_norm:
#             out_norm, out_rest = self.out_layers[0], self.out_layers[1:]
#             scale, shift = torch.chunk(temb, 2, dim=1)
#             h = self.norm2(h) * (1 + scale) + shift
#             h = out_rest(h)
#         else:
#             h = h + temb
#             h = self.norm2(h)
#             h = nonlinearity(h)
#             h = self.dropout(h)
#             h = self.conv2(h)

#         if self.in_channels != self.out_channels:
#             if self.use_conv_shortcut:
#                 x = self.conv_shortcut(x)
#             else:
#                 x = self.nin_shortcut(x)

#         return x + h<|MERGE_RESOLUTION|>--- conflicted
+++ resolved
@@ -125,7 +125,6 @@
         return self.down(x)
 
 
-<<<<<<< HEAD
 class UNetUpsample(nn.Module):
     def __init__(self, in_channels, with_conv):
         super().__init__()
@@ -208,9 +207,7 @@
         return self.conv(x)
 
 
-=======
 # TODO (patil-suraj): needs test
->>>>>>> 07ff0abf
 class Upsample1d(nn.Module):
     def __init__(self, dim):
         super().__init__()
